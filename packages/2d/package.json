--- conflicted
+++ resolved
@@ -30,15 +30,9 @@
     "vitest": "^0.29.2"
   },
   "dependencies": {
-<<<<<<< HEAD
-    "@motion-canvas/core": "^3.3.4",
+    "@motion-canvas/core": "^3.4.0",
     "code-fns": "^0.10.1",
     "mathjax-full": "^3.2.2",
     "wcwidth": "^1.0.1"
-=======
-    "@motion-canvas/core": "^3.4.0",
-    "code-fns": "^0.8.2",
-    "mathjax-full": "^3.2.2"
->>>>>>> 5555c809
   }
 }