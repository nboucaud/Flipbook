--- conflicted
+++ resolved
@@ -29,15 +29,6 @@
     this
   >;
 
-<<<<<<< HEAD
-  protected canHaveSubpath = false;
-
-  protected override desiredSize(): SerializedVector2<DesiredLength> {
-    return this.childrenBBox().size;
-  }
-
-=======
->>>>>>> 5555c809
   public constructor(props: LineProps) {
     super(props);
 
@@ -83,145 +74,7 @@
     );
   }
 
-<<<<<<< HEAD
-  public percentageToDistance(value: number): number {
-    const {arcLength} = this.profile();
-    const startOffset = this.startOffset();
-    const endOffset = this.endOffset();
-    const realLength = arcLength - startOffset - endOffset;
-    return startOffset + realLength * value;
-  }
-
-  @computed()
-  protected curveDrawingInfo(): CurveDrawingInfo {
-    const path = new Path2D();
-    let subpath = new Path2D();
-    const profile = this.profile();
-
-    let start = this.percentageToDistance(this.start());
-    let end = this.percentageToDistance(this.end());
-    if (start > end) {
-      [start, end] = [end, start];
-    }
-
-    const distance = end - start;
-    const arrowSize = Math.min(distance / 2, this.arrowSize());
-
-    if (this.startArrow()) {
-      start += arrowSize / 2;
-    }
-
-    if (this.endArrow()) {
-      end -= arrowSize / 2;
-    }
-
-    let length = 0;
-    let startPoint = null;
-    let startTangent = null;
-    let endPoint = null;
-    let endTangent = null;
-    for (const segment of profile.segments) {
-      const previousLength = length;
-      length += segment.arcLength;
-      if (length < start) {
-        continue;
-      }
-
-      const relativeStart = (start - previousLength) / segment.arcLength;
-      const relativeEnd = (end - previousLength) / segment.arcLength;
-
-      const clampedStart = clamp(0, 1, relativeStart);
-      const clampedEnd = clamp(0, 1, relativeEnd);
-
-      if (
-        this.canHaveSubpath &&
-        endPoint &&
-        !segment.getPoint(0).position.equals(endPoint)
-      ) {
-        path.addPath(subpath);
-        subpath = new Path2D();
-        startPoint = null;
-      }
-
-      const [
-        currentStartPoint,
-        currentStartTangent,
-        currentEndPoint,
-        currentEndTangent,
-      ] = segment.draw(subpath, clampedStart, clampedEnd, startPoint === null);
-
-      if (startPoint === null) {
-        startPoint = currentStartPoint;
-        startTangent = currentStartTangent;
-      }
-
-      endPoint = currentEndPoint;
-      endTangent = currentEndTangent;
-      if (length > end) {
-        break;
-      }
-    }
-
-    if (this.end() === 1 && this.closed()) {
-      subpath.closePath();
-    }
-    path.addPath(subpath);
-
-    return {
-      startPoint: startPoint ?? Vector2.zero,
-      startTangent: startTangent ?? Vector2.up,
-      endPoint: endPoint ?? Vector2.zero,
-      endTangent: endTangent ?? Vector2.up,
-      arrowSize,
-      path,
-      startOffset: start,
-    };
-  }
-
-  protected getPointAtDistance(value: number): CurvePoint {
-    return getPointAtDistance(this.profile(), value + this.startOffset());
-  }
-
-  public getPointAtPercentage(value: number): CurvePoint {
-    return getPointAtDistance(this.profile(), this.percentageToDistance(value));
-  }
-
-  protected override applyStyle(context: CanvasRenderingContext2D) {
-    super.applyStyle(context);
-    const {arcLength} = this.profile();
-    context.lineDashOffset -= arcLength / 2;
-  }
-
-  protected override getComputedLayout(): BBox {
-    return this.offsetComputedLayout(super.getComputedLayout());
-  }
-
-  protected offsetComputedLayout(box: BBox): BBox {
-    box.position = box.position.sub(this.childrenBBox().center);
-    return box;
-  }
-
-  protected validateProps(props: LineProps) {
-    if (props.children === undefined && props.points === undefined) {
-      useLogger().warn({
-        message: 'No points specified for the line',
-        remarks: lineWithoutPoints,
-        inspect: this.key,
-      });
-    }
-  }
-
-  protected override getPath(): Path2D {
-    return this.curveDrawingInfo().path;
-  }
-
-  protected override getCacheBBox(): BBox {
-    const box = this.childrenBBox();
-    const arrowSize = this.arrowSize();
-    const lineWidth = this.lineWidth();
-=======
   protected override lineWidthCoefficient(): number {
->>>>>>> 5555c809
     const radius = this.radius();
     const join = this.lineJoin();
 
