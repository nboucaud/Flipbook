import {mathjax} from 'mathjax-full/js/mathjax';
import {TeX} from 'mathjax-full/js/input/tex';
import {SVG} from 'mathjax-full/js/output/svg';
import {AllPackages} from 'mathjax-full/js/input/tex/AllPackages';
import {liteAdaptor} from 'mathjax-full/js/adaptors/liteAdaptor';
import {RegisterHTMLHandler} from 'mathjax-full/js/handlers/html';
<<<<<<< HEAD
import {computed, initial, signal} from '../decorators';
=======
import {initial, signal} from '../decorators';
import {Img, ImgProps} from './Img';
>>>>>>> 1c259d0d
import {
  createComputed,
  createSignal,
  SignalValue,
  SimpleSignal,
} from '@motion-canvas/core/lib/signals';
import {OptionList} from 'mathjax-full/js/util/Options';
import {useLogger} from '@motion-canvas/core/lib/utils';
import {Shape, ShapeProps} from './Shape';
import {Rect, SerializedVector2} from '@motion-canvas/core/lib/types';
import {Length} from '../partials';
import {clampRemap, map, tween} from '@motion-canvas/core/lib/tweening';
import diffSequence from 'diff-sequences';

const Adaptor = liteAdaptor();
RegisterHTMLHandler(Adaptor);

const JaxDocument = mathjax.document('', {
  // eslint-disable-next-line @typescript-eslint/naming-convention
  InputJax: new TeX({packages: AllPackages}),
  // eslint-disable-next-line @typescript-eslint/naming-convention
  OutputJax: new SVG({fontCache: 'local'}),
});

<<<<<<< HEAD
interface MathJaxShapeBase {
  type: 'path' | 'rect';
  position: SerializedVector2;
}

interface MathJaxPath extends MathJaxShapeBase {
  type: 'path';
  data: string;
  name: string;
}

interface MathJaxRect extends MathJaxShapeBase {
  type: 'rect';
  size: SerializedVector2;
}

type MathJaxShape = MathJaxPath | MathJaxRect;

interface MathJaxGraphic {
  size: SerializedVector2;
  shapes: MathJaxShape[];
}

interface MathJaxShapeChanged {
  from: MathJaxShape;
  to: MathJaxShape;
}

interface MathJaxGraphicDiff {
  fromSize: SerializedVector2;
  toSize: SerializedVector2;
  inserted: MathJaxShape[];
  deleted: MathJaxShape[];
  changed: MathJaxShapeChanged[];
}

export interface LatexProps extends ShapeProps {
=======
export interface LatexProps extends ImgProps {
>>>>>>> 1c259d0d
  tex?: SignalValue<string>;
  renderProps?: SignalValue<OptionList>;
}

<<<<<<< HEAD
export class Latex extends Shape {
  private static mathJaxCharacterWidth = createComputed(() => {
    const svg = adaptor.innerHTML(jaxDocument.convert('X'));
    const container = document.createElement('div');
    container.innerHTML = svg;
    const viewBox = container.querySelector('svg')!.viewBox;
    return viewBox.baseVal.height;
  });
  private static graphicContentsPool: Record<string, MathJaxGraphic> = {};
=======
export class Latex extends Img {
  private static svgContentsPool: Record<string, string> = {};

  private readonly imageElement = document.createElement('img');
>>>>>>> 1c259d0d

  @initial({})
  @signal()
  public declare readonly options: SimpleSignal<OptionList, this>;

  @signal()
  public declare readonly tex: SimpleSignal<string, this>;

  private texProgress = createSignal<number | null>(null);
  private diffed: MathJaxGraphicDiff | null = null;

  public constructor(props: LatexProps) {
    super(props);
  }

  private *extractSVGElementShape(
    element: SVGElement,
    parentPosition: SerializedVector2,
    svgRoot: Element,
  ): Generator<MathJaxShape> {
    const {x, y} = parentPosition;
    for (const child of element.children) {
      if (!(child instanceof SVGGraphicsElement)) {
        continue;
      }
      const position: SerializedVector2 = {x, y};
      const transform = child.transform.baseVal.consolidate();
      if (transform) {
        const matrix = transform.matrix;
        if (matrix.a !== 1 || matrix.d !== 1)
          throw Error('Unknown transformation');

<<<<<<< HEAD
        position.x += matrix.e;
        position.y += matrix.f;
      }
      if (child.tagName == 'g')
        yield* this.extractSVGElementShape(child, position, svgRoot);
      else if (child.tagName == 'use') {
        const hrefElement = svgRoot.querySelector(
          (child as SVGUseElement).href.baseVal,
        )!;
        yield {
          type: 'path',
          position,
          data: hrefElement.getAttribute('d')!,
          name: child.dataset.c!,
        };
      } else if (child.tagName == 'rect') {
        position.x += parseFloat(child.getAttribute('x')!);
        position.y += parseFloat(child.getAttribute('y')!);
        yield {
          type: 'rect',
          position,
          size: {
            x: parseFloat(child.getAttribute('width')!),
            y: parseFloat(child.getAttribute('height')!),
          },
        };
=======
    // Convert to TeX, look for any errors
    const tex = this.tex();
    const svg = Adaptor.innerHTML(JaxDocument.convert(tex, this.options()));
    if (svg.includes('data-mjx-error')) {
      const errors = svg.match(/data-mjx-error="(.*?)"/);
      if (errors && errors.length > 0) {
        useLogger().error(`Invalid MathJax: ${errors[1]}`);
>>>>>>> 1c259d0d
      }
    }
  }

  private latexToGraphic(tex: string): MathJaxGraphic {
    const src = `${tex}::${JSON.stringify(this.options())}`;
    if (Latex.graphicContentsPool[src]) return Latex.graphicContentsPool[src];

    const svgStr = adaptor.innerHTML(jaxDocument.convert(tex, this.options));

    const container = document.createElement('div');
    container.innerHTML = svgStr;

    const errorElement: SVGElement | null =
      container.querySelector('[data-mjx-error]');
    if (errorElement) {
      useLogger().error(
        `Invalid MathJax: ${errorElement.dataset['mjx-error']}`,
      );
    }

    const svgRoot = container.querySelector('svg')!;
    const viewBox = svgRoot.viewBox.baseVal;
    const svgElement = container.querySelector('g')!;

    const graphic: MathJaxGraphic = {
      size: {
        x: viewBox.width,
        y: viewBox.height,
      },
      shapes: Array.from(
        this.extractSVGElementShape(svgElement, {x: 0, y: viewBox.y}, svgRoot),
      ),
    };
    Latex.graphicContentsPool[src] = graphic;

    return graphic;
  }

  @computed()
  private scaleFactor() {
    // From CodeBlock
    this.requestFontUpdate();
    const context = this.cacheCanvas();
    context.save();
    this.applyStyle(context);
    context.font = this.styles.font;
    const textMetric = context.measureText('X');
    const charHeight =
      textMetric.actualBoundingBoxAscent + textMetric.actualBoundingBoxDescent;
    context.restore();

    return charHeight / Latex.mathJaxCharacterWidth();
  }

  protected override desiredSize(): SerializedVector2<Length> {
    const custom = super.desiredSize();
    const scaleFactor = this.scaleFactor();
    const {x, y} = this.latexToGraphic(this.tex()).size;
    return {
      x: custom.x ?? x * scaleFactor,
      y: custom.y ?? y * scaleFactor,
    };
  }

  private drawMathShape(
    context: CanvasRenderingContext2D,
    shape: MathJaxShape,
    overridePosition: SerializedVector2 | null = null,
  ) {
    context.save();
    const {x, y} = overridePosition ? overridePosition : shape.position;
    context.translate(x, y);
    if (shape.type == 'path') {
      const p = new Path2D(shape.data);
      context.fill(p);
    } else {
      context.fillRect(0, 0, shape.size.x, shape.size.y);
    }
    context.restore();
  }

  protected override draw(context: CanvasRenderingContext2D): void {
    const rect = Rect.fromSizeCentered(this.size());

    const progress = this.texProgress();
    const scaleFactor = this.scaleFactor();

    context.translate(rect.left, rect.top);
    context.scale(scaleFactor, -scaleFactor);

    if (!progress) {
      const {shapes} = this.latexToGraphic(this.tex());

      for (const shape of shapes) {
        this.drawMathShape(context, shape);
      }
    } else {
      const beginning = 0.2;
      const ending = 0.8;
      const overlap = 0.15;
      const diff = this.diffed!;

      const remapped = clampRemap(beginning, ending, 0, 1, progress);
      for (const shape of diff.changed) {
        const position: SerializedVector2 = {
          x: map(shape.from.position.x, shape.to.position.x, remapped),
          y: map(shape.from.position.y, shape.to.position.y, remapped),
        };
        this.drawMathShape(context, shape.from, position);
      }

      const globalAlpha = context.globalAlpha;
      context.globalAlpha =
        globalAlpha * clampRemap(ending - overlap, 1, 0, 1, progress);
      for (const shape of diff.inserted) this.drawMathShape(context, shape);

      context.globalAlpha =
        globalAlpha * clampRemap(0, beginning + overlap, 1, 0, progress);
      for (const shape of diff.deleted) this.drawMathShape(context, shape);
    }
  }

  private isShapeEqual(aShape: MathJaxShape, bShape: MathJaxShape): boolean {
    if (aShape.type !== bShape.type) return false;
    if (
      bShape.type == 'path' &&
      aShape.type == 'path' &&
      bShape.name !== aShape.name
    )
      return false;

    return true;
  }

  private diffTex(from: string, to: string): MathJaxGraphicDiff {
    const oldGraphic = this.latexToGraphic(from);
    const newGraphic = this.latexToGraphic(to);

    const diff: MathJaxGraphicDiff = {
      fromSize: oldGraphic.size,
      toSize: newGraphic.size,
      inserted: [],
      deleted: [],
      changed: [],
    };

    const aShapes = oldGraphic.shapes;
    const bShapes = newGraphic.shapes;
    const aLength = aShapes.length;
    const bLength = bShapes.length;
    let aIndex = 0;
    let bIndex = 0;

    diffSequence(
      aLength,
      bLength,
      (aIndex, bIndex) => {
        const aShape = aShapes[aIndex];
        const bShape = bShapes[bIndex];
        return this.isShapeEqual(aShape, bShape);
      },
      (nCommon, aCommon, bCommon) => {
        if (aIndex !== aCommon)
          diff.deleted.push(...aShapes.slice(aIndex, aCommon));
        if (bIndex !== bCommon)
          diff.inserted.push(...bShapes.slice(bIndex, bCommon));

        aIndex = aCommon;
        bIndex = bCommon;
        for (let x = 0; x < nCommon; x++) {
          diff.changed.push({
            from: aShapes[aIndex],
            to: bShapes[bIndex],
          });
          aIndex++;
          bIndex++;
        }
      },
    );

    if (aIndex !== aLength) diff.deleted.push(...aShapes.slice(aIndex));

    if (bIndex !== bShapes.length) diff.inserted.push(...bShapes.slice(bIndex));

    diff.deleted = diff.deleted.filter(aShape => {
      const bIndex = diff.inserted.findIndex(bShape =>
        this.isShapeEqual(aShape, bShape),
      );
      if (bIndex >= 0) {
        const bShape = diff.inserted[bIndex];
        diff.inserted.splice(bIndex, 1);
        diff.changed.push({
          from: aShape,
          to: bShape,
        });

        return false;
      }

      return true;
    });
    return diff;
  }

  public *tweenTex(tex: string, time: number) {
    const diff = this.diffTex(this.tex(), tex);
    this.diffed = diff;

    const autoWidth = this.customWidth() == null;
    const autoHeight = this.customHeight() == null;
    const scaleFactor = this.scaleFactor();

    const beginning = 0.2;
    const ending = 0.8;

    this.texProgress(0);
    yield* tween(
      time,
      value => {
        const remapped = clampRemap(beginning, ending, 0, 1, value);
        this.texProgress(value);

        if (autoWidth)
          this.customWidth(
            map(
              diff.fromSize.x * scaleFactor,
              diff.toSize.x * scaleFactor,
              remapped,
            ),
          );

        if (autoHeight)
          this.customHeight(
            map(
              diff.fromSize.y * scaleFactor,
              diff.toSize.y * scaleFactor,
              remapped,
            ),
          );
      },
      () => {
        this.texProgress(null);
        this.tex(tex);
        if (autoWidth) this.customWidth(null);
        if (autoHeight) this.customHeight(null);
      },
    );
  }
}<|MERGE_RESOLUTION|>--- conflicted
+++ resolved
@@ -4,12 +4,7 @@
 import {AllPackages} from 'mathjax-full/js/input/tex/AllPackages';
 import {liteAdaptor} from 'mathjax-full/js/adaptors/liteAdaptor';
 import {RegisterHTMLHandler} from 'mathjax-full/js/handlers/html';
-<<<<<<< HEAD
 import {computed, initial, signal} from '../decorators';
-=======
-import {initial, signal} from '../decorators';
-import {Img, ImgProps} from './Img';
->>>>>>> 1c259d0d
 import {
   createComputed,
   createSignal,
@@ -34,7 +29,6 @@
   OutputJax: new SVG({fontCache: 'local'}),
 });
 
-<<<<<<< HEAD
 interface MathJaxShapeBase {
   type: 'path' | 'rect';
   position: SerializedVector2;
@@ -72,14 +66,10 @@
 }
 
 export interface LatexProps extends ShapeProps {
-=======
-export interface LatexProps extends ImgProps {
->>>>>>> 1c259d0d
   tex?: SignalValue<string>;
   renderProps?: SignalValue<OptionList>;
 }
 
-<<<<<<< HEAD
 export class Latex extends Shape {
   private static mathJaxCharacterWidth = createComputed(() => {
     const svg = adaptor.innerHTML(jaxDocument.convert('X'));
@@ -89,12 +79,6 @@
     return viewBox.baseVal.height;
   });
   private static graphicContentsPool: Record<string, MathJaxGraphic> = {};
-=======
-export class Latex extends Img {
-  private static svgContentsPool: Record<string, string> = {};
-
-  private readonly imageElement = document.createElement('img');
->>>>>>> 1c259d0d
 
   @initial({})
   @signal()
@@ -127,7 +111,6 @@
         if (matrix.a !== 1 || matrix.d !== 1)
           throw Error('Unknown transformation');
 
-<<<<<<< HEAD
         position.x += matrix.e;
         position.y += matrix.f;
       }
@@ -154,15 +137,6 @@
             y: parseFloat(child.getAttribute('height')!),
           },
         };
-=======
-    // Convert to TeX, look for any errors
-    const tex = this.tex();
-    const svg = Adaptor.innerHTML(JaxDocument.convert(tex, this.options()));
-    if (svg.includes('data-mjx-error')) {
-      const errors = svg.match(/data-mjx-error="(.*?)"/);
-      if (errors && errors.length > 0) {
-        useLogger().error(`Invalid MathJax: ${errors[1]}`);
->>>>>>> 1c259d0d
       }
     }
   }
