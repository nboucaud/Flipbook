---
sidebar_position: 7
slug: /references
---

# References

Usually, when creating a node, we want to store a reference to it, so we can
animate it later. One way to do that is by assigning it to a variable first, and
then adding it to the scene:

```tsx
const circle = <Circle />;
view.add(circle);

// we can now animate our circle:
yield * circle.scale(2, 0.3);
```

:::info

If you're used to libraries such as React, the above example may seem strange.
In Motion Canvas, the JSX components immediately create and return an instance
of the given class. It's completely valid to store it as a reference and use it
throughout the animation.

:::

But this approach doesn't scale well. The more nodes we add, the harder it gets
to see the overall structure of our scene. Consider the following example:

```tsx
const rectA = <Rect />;
const rectB = <Rect />;
const circle = <Circle>{rectA}</Circle>;
view.add(
  <Layout>
    {circle}
    {rectB}
  </Layout>,
);
```

And now compare it to a version that doesn't store any references:

```tsx
view.add(
  <Layout>
    <Circle>
      <Rect />
    </Circle>
    <Rect />
  </Layout>,
);
```

If you find the latter example more readable, this guide is for you.

## `ref` property

Each node in Motion Canvas has a property called `ref` that allows you to create
<<<<<<< HEAD
a reference to said node. It excepts a callback that will be invoked right after
=======
a reference to said node. It accepts a callback that will be invoked right after
>>>>>>> cc3127a2
the node has been created, with the first argument being the newly created
instance.

With this in mind, we can rewrite the initial example as:

```tsx
let circle: Circle;
view.add(
  <Circle
    ref={instance => {
      circle = instance;
    }}
  />,
);

yield * circle.scale(2, 0.3);
```

Using the `ref` property in this way is not really practical, and we wouldn't
recommend it. But it's crucial to understand how it works because all the
upcoming methods use this property as a base.

## `createRef()` function

The preferred way of using the `ref` property is in conjunction with the
[`createRef()`](/api/core/utils#createRef) function. Continuing with our
example, we can rewrite it as:

```tsx
import {createRef} from '@motion-canvas/core/lib/utils';

// ...

const circle = createRef<Circle>();
view.add(<Circle ref={circle} />);

yield * circle().scale(2, 0.3);
```

Notice that `circle` is no longer just a variable that points to our circle.
Instead, it's a [signal-like](/docs/signals) function that can
be used to access it. Invoking it without any arguments (`circle()`) returns our
instance.

Going back to the example with the more complex scene, we can now rewrite it as:

```tsx
const rectA = createRef<Rect>();
const rectB = createRef<Rect>();
const circle = createRef<Circle>();
view.add(
  <Layout>
    <Circle ref={circle}>
      <Rect ref={rectA} />
    </Circle>
    <Rect ref={rectB} />
  </Layout>,
);
```

## `makeRef()` function

Another common use case of the `ref` property is to assign the newly created
instance to a property of some object. In the following example, we assign our
circle to `circle.instance` (We'll talk about why this may be useful in a bit):

```tsx
const circle = {instance: null as Circle};
view.add(
  <Circle
    // highlight-start
    ref={instance => {
      circle.instance = instance;
    }}
    // highlight-end
  />,
);
```

We can use the [`makeRef()`](/api/core/utils#makeRef) function to simplify this
process:

```tsx
import {makeRef} from '@motion-canvas/core/lib/utils';

// ...

const circle = {instance: null as Circle};
view.add(
  // highlight-next-line
  <Circle ref={makeRef(circle, 'instance')} />,
);
```

### Array of references

`makeRef()` can be particularly useful when we create an array of nodes and want
to grab references to all of them:

```tsx
const circles: Circle[] = [];
view.add(
  <Layout>
    {range(10).map(index => (
      // highlight-next-line
      <Circle ref={makeRef(circles, index)} />
    ))}
  </Layout>,
);
```

In JavaScript, arrays are objects whose properties are their indices. So
`makeRef(circles, index)` will set the nth element of our array to the created
circle. As a result, we end up with an array of size `10` filled with circles
that we can use to animate all of them.

### Custom functions

`makeRef()` can also be used to return more than one reference from a custom
function component:

```tsx
function Label({
  refs,
  children,
}: {
  refs: {rect: Rect; text: Text};
  children: string;
}) {
  return (
    // highlight-next-line
    <Rect ref={makeRef(refs, 'rect')}>
      // highlight-next-line
      <Text ref={makeRef(refs, 'text')}>{children}</Text>
    </Rect>
  );
}

const label = {rect: null as Rect, text: null as Text};
view.add(<Label refs={label}>HELLO</Label>);

// we can now animate both the Rect and the Text of our label:
yield * label.rect.opacity(2, 0.3);
yield * label.text.fontSize(24, 0.3);
```

In this example, we define a function component called `Label` consisting of a
rectangle with some text inside. When using the component, we use the `refs`
property to pass the `label` object created by us. `makeRef()` is then used to
fill this object with all the necessary references.

## `makeRefs()` function

Looking at the previous example, you may notice that we had to define the `refs`
type twice. First in the `Label` declaration and then again when creating the
`label` object:

```tsx
function Label({
  refs,
  children,
}: {
  // highlight-next-line
  refs: {rect: Rect; text: Text};
  children: string;
}) {
  return (
    <Rect ref={makeRef(refs, 'rect')}>
      <Text ref={makeRef(refs, 'text')}>{children}</Text>
    </Rect>
  );
}

// highlight-next-line
const label = {rect: null as Rect, text: null as Text};
view.add(<Label refs={label}>HELLO</Label>);
```

We can use [`makeRefs()`](/api/core/utils#makeRefs) to eliminate this
redundancy. It can extract the type from the `Label` declaration and create an
empty object matching it:

```tsx
import {makeRef, makeRefs} from '@motion-canvas/core/lib/utils';

// ...

function Label({
  refs,
  children,
}: {
  // highlight-next-line
  refs: {rect: Rect; text: Text};
  children: string;
}) {
  return (
    <Rect ref={makeRef(refs, 'rect')}>
      <Text ref={makeRef(refs, 'text')}>{children}</Text>
    </Rect>
  );
}

// highlight-next-line
const label = makeRefs<typeof Label>();
view.add(<Label refs={label}>HELLO</Label>);
```<|MERGE_RESOLUTION|>--- conflicted
+++ resolved
@@ -59,11 +59,7 @@
 ## `ref` property
 
 Each node in Motion Canvas has a property called `ref` that allows you to create
-<<<<<<< HEAD
-a reference to said node. It excepts a callback that will be invoked right after
-=======
 a reference to said node. It accepts a callback that will be invoked right after
->>>>>>> cc3127a2
 the node has been created, with the first argument being the newly created
 instance.
 
